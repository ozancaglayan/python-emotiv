#!/usr/bin/env python
# -*- coding: utf-8 -*-
# vim:set et ts=4 sw=4:
#
## Copyright (C) 2013 Ozan Çağlayan <ocaglayan@gsu.edu.tr>
##
## This program is free software; you can redistribute it and/or modify
## it under the terms of the GNU General Public License as published by
## the Free Software Foundation; either version 2 of the License, or
## (at your option) any later version.

## This program is distributed in the hope that it will be useful,
## but WITHOUT ANY WARRANTY; without even the implied warranty of
## MERCHANTABILITY or FITNESS FOR A PARTICULAR PURPOSE. See the
## GNU General Public License for more details.

## You should have received a copy of the GNU General Public License
## along with this program; if not, write to the Free Software
## Foundation, Inc., 675 Mass Ave, Cambridge, MA 02139, USA.

import os
import sys

import numpy as np

try:
    from emotiv import epoc, utils
except ImportError:
    sys.path.insert(0, "..")
    from emotiv import epoc, utils

def main():
    try:
        duration = int(sys.argv[1])
    except:
        print "Usage: %s <duration> [ch1,ch2,..,chN]" % sys.argv[0]
        return 1

    channels = None
    try:
        channels = sys.argv[2].split(",")
    except:
        pass

    # Setup headset
    headset = epoc.EPOC(enable_gyro=False)
    if channels:
        headset.set_channel_mask(channels)

    # Acquire
    idx, data = headset.acquire_data_fast(duration)

    #print idx
    print data

    # Record
<<<<<<< HEAD
    # utils.save_as_matlab(data, channels)
=======
    utils.save_as_matlab(data, headset.channel_mask)
>>>>>>> 0eaeae93

    try:
        headset.disconnect()
    except e:
        print e

if __name__ == "__main__":
    sys.exit(main())<|MERGE_RESOLUTION|>--- conflicted
+++ resolved
@@ -53,12 +53,7 @@
     #print idx
     print data
 
-    # Record
-<<<<<<< HEAD
-    # utils.save_as_matlab(data, channels)
-=======
     utils.save_as_matlab(data, headset.channel_mask)
->>>>>>> 0eaeae93
 
     try:
         headset.disconnect()
